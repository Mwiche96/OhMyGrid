--- conflicted
+++ resolved
@@ -257,15 +257,11 @@
     === "[](https://www.dvlp.energy/en)"
         ![map](images/impact/dvlp-energy.jpg){: .img-border } 
 
-<<<<<<< HEAD
 **Roseau Technologies** ![Roseau Technologies](images/impact/roseau.svg){width=40px}
 ??? "Modern and ergonomic software solutions for straightforward electricity distribution grid design." 
     
     === "[](https://www.roseautechnologies.com/en/home/)"
         ![map](images/impact/roseau.jpg){: .img-border } 
 
-=======
-## <div class="tools-header">Still got questions?</div>
->>>>>>> 71a080b6
 
 Check out our [Q&A page](q&a.md).
